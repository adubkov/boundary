# Determine this makefile's path.
# Be sure to place this BEFORE `include` directives, if any.
THIS_FILE := $(lastword $(MAKEFILE_LIST))

TMP_DIR := $(shell mktemp -d)
REPO_PATH := github.com/hashicorp/watchtower

bootstrap:
	go generate -tags tools tools/tools.go

<<<<<<< HEAD
api:
	APIGEN_BASEPATH=$(shell pwd) go generate -tags genapi api/internal/genapi/makeimports.go

=======
>>>>>>> 13056e1f
### oplog requires protoc-gen-go v1.20.0 or later
# GO111MODULE=on go get -u github.com/golang/protobuf/protoc-gen-go@v1.40
proto: protolint protobuild cleanup

protolint:
	@buf check lint

protobuild:
    # To add a new directory containing a proto pass the  proto's root path in through the --proto_path flag.
	@bash make/protoc_gen_plugin.bash \
		"--proto_path=internal/proto/local" \
		"--proto_include_path=internal/proto/third_party" \
		"--plugin_name=go" \
		"--plugin_out=plugins=grpc:${TMP_DIR}"
	@bash make/protoc_gen_plugin.bash \
		"--proto_path=internal/proto/local/" \
		"--proto_include_path=internal/proto/third_party" \
		"--plugin_name=grpc-gateway" \
		"--plugin_out=logtostderr=true:${TMP_DIR}"

	# Move the generated files from the tmp file subdirectories into the current repo.
	cp -R ${TMP_DIR}/${REPO_PATH}/* .

	@protoc --proto_path=internal/proto/local --proto_path=internal/proto/third_party --swagger_out=logtostderr=true,disable_default_errors=true,include_package_in_tags=true,fqn_for_swagger_name=true,allow_merge,merge_file_name=controller:internal/gen/. internal/proto/local/controller/api/services/v1/*.proto
	@protoc-go-inject-tag -input=./internal/oplog/store/oplog.pb.go
	@protoc-go-inject-tag -input=./internal/oplog/oplog_test/oplog_test.pb.go


cleanup:
	@rm -R ${TMP_DIR}


.PHONY: api bootstrap cleanup proto

.NOTPARALLEL:<|MERGE_RESOLUTION|>--- conflicted
+++ resolved
@@ -8,12 +8,9 @@
 bootstrap:
 	go generate -tags tools tools/tools.go
 
-<<<<<<< HEAD
 api:
 	APIGEN_BASEPATH=$(shell pwd) go generate -tags genapi api/internal/genapi/makeimports.go
 
-=======
->>>>>>> 13056e1f
 ### oplog requires protoc-gen-go v1.20.0 or later
 # GO111MODULE=on go get -u github.com/golang/protobuf/protoc-gen-go@v1.40
 proto: protolint protobuild cleanup
