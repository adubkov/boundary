BEGIN;

CREATE TABLE if not exists iam_scope_type_enm (
  string text NOT NULL primary key CHECK(string IN ('unknown', 'organization', 'project'))
);
INSERT INTO iam_scope_type_enm (string)
values
  ('unknown'),
  ('organization'),
  ('project');

 
CREATE TABLE if not exists iam_scope (
    public_id wt_public_id primary key,
<<<<<<< HEAD
    create_time timestamp with time zone default current_timestamp,
    update_time timestamp with time zone default current_timestamp,
    -- no unique constraint intentionally, since it's covered by constraints in iam_scope_organization and iam_scope_project 
=======
    create_time wt_timestamp,
    update_time wt_timestamp,
>>>>>>> 477a4789
    name text,
    type text NOT NULL REFERENCES iam_scope_type_enm(string) CHECK(
      (
        type = 'organization'
        and parent_id = NULL
      )
      or (
        type = 'project'
        and parent_id IS NOT NULL
      )
    ),
    description text,
    parent_id text REFERENCES iam_scope(public_id) ON DELETE CASCADE ON UPDATE CASCADE
  );
create table if not exists iam_scope_organization (
    scope_id wt_public_id NOT NULL UNIQUE REFERENCES iam_scope(public_id) ON DELETE CASCADE ON UPDATE CASCADE,
    name text UNIQUE,
    primary key(scope_id)
  );
create table if not exists iam_scope_project (
    scope_id wt_public_id NOT NULL REFERENCES iam_scope(public_id) ON DELETE CASCADE ON UPDATE CASCADE,
    parent_id wt_public_id NOT NULL REFERENCES iam_scope_organization(scope_id) ON DELETE CASCADE ON UPDATE CASCADE,
    name text,
    unique(parent_id, name),
    primary key(scope_id, parent_id)
  );


CREATE
  OR REPLACE FUNCTION iam_sub_scopes_func() RETURNS TRIGGER
SET SCHEMA
  'public' LANGUAGE plpgsql AS $$ DECLARE parent_type INT;
BEGIN IF new.type = 'organization' THEN
insert into iam_scope_organization (scope_id, name)
values
  (new.public_id, new.name);
return NEW;
END IF;
IF new.type = 'project' THEN
insert into iam_scope_project (scope_id, parent_id, name)
values
  (new.public_id, new.parent_id, new.name);
return NEW;
END IF;
RAISE EXCEPTION 'unknown scope type';
END;
$$;


CREATE TRIGGER iam_scope_insert
AFTER
insert ON iam_scope FOR EACH ROW EXECUTE PROCEDURE iam_sub_scopes_func();


CREATE
  OR REPLACE FUNCTION iam_immutable_scope_type_func() RETURNS TRIGGER
SET SCHEMA
  'public' LANGUAGE plpgsql AS $$ DECLARE parent_type INT;
BEGIN IF new.type != old.type THEN
RAISE EXCEPTION 'scope type cannot be updated';
END IF;
return NEW;
END;
$$;

CREATE TRIGGER iam_scope_update
BEFORE
update ON iam_scope FOR EACH ROW EXECUTE PROCEDURE iam_immutable_scope_type_func();

COMMIT;


CREATE TABLE if not exists iam_user (
    public_id wt_public_id not null primary key,
    create_time timestamp with time zone NOT NULL default current_timestamp,
    update_time timestamp with time zone NOT NULL default current_timestamp,
    name text,
    description text,
    scope_id wt_public_id NOT NULL REFERENCES iam_scope_organization(scope_id) ON DELETE CASCADE ON UPDATE CASCADE,
    unique(name, scope_id),
    disabled BOOLEAN NOT NULL default FALSE
  );


CREATE TABLE if not exists iam_auth_method (
    public_id wt_public_id not null primary key, 
    create_time timestamp with time zone NOT NULL default current_timestamp,
    update_time timestamp with time zone NOT NULL default current_timestamp,
    name text,
    description text,
    scope_id wt_public_id NOT NULL REFERENCES iam_scope_organization(scope_id) ON DELETE CASCADE ON UPDATE CASCADE,
    unique(name, scope_id),
    disabled BOOLEAN NOT NULL default FALSE,
    type text NOT NULL
  );


CREATE TABLE if not exists iam_role (
    public_id wt_public_id not null primary key,
    create_time timestamp with time zone NOT NULL default current_timestamp,
    update_time timestamp with time zone NOT NULL default current_timestamp,
    name text,
    description text,
    scope_id wt_public_id NOT NULL REFERENCES iam_scope(public_id) ON DELETE CASCADE ON UPDATE CASCADE,
    unique(name, scope_id),
    disabled BOOLEAN NOT NULL default FALSE
  );

CREATE TABLE if not exists iam_group_member_type_enm (
    string text NOT NULL primary key CHECK(string IN ('unknown', 'user'))
  );
INSERT INTO iam_group_member_type_enm (string)
values
  ('unknown'),
  ('user');


CREATE TABLE if not exists iam_group (
    public_id wt_public_id not null primary key,
    create_time timestamp with time zone NOT NULL default current_timestamp,
    update_time timestamp with time zone NOT NULL default current_timestamp,
    name text,
    description text,
    scope_id wt_public_id NOT NULL REFERENCES iam_scope(public_id) ON DELETE CASCADE ON UPDATE CASCADE,
    unique(name, scope_id),
    disabled BOOLEAN NOT NULL default FALSE
  );


CREATE TABLE if not exists iam_group_member_user (
    create_time timestamp with time zone NOT NULL default current_timestamp,
    group_id wt_public_id NOT NULL REFERENCES iam_group(public_id) ON DELETE CASCADE ON UPDATE CASCADE,
    member_id wt_public_id NOT NULL REFERENCES iam_user(public_id) ON DELETE CASCADE ON UPDATE CASCADE,
    primary key (group_id, member_id)
  );


CREATE VIEW iam_group_member_vw AS
SELECT
  *, 'user' as type
FROM iam_group_member_user;


CREATE TABLE if not exists iam_auth_method_type_enm (
    string text NOT NULL primary key CHECK(string IN ('unknown', 'userpass', 'oidc'))
  );
INSERT INTO iam_auth_method_type_enm (string)
values
  ('unknown'),
  ('userpass'),
  ('oidc');
ALTER TABLE iam_auth_method
ADD
  FOREIGN KEY (type) REFERENCES iam_auth_method_type_enm(string);

CREATE TABLE if not exists iam_action_enm (
    string text NOT NULL primary key CHECK(
      string IN (
        'unknown',
        'list',
        'create',
        'update',
        'edit',
        'delete',
        'authen'
      )
    )
  );

INSERT INTO iam_action_enm (string)
values
  ('unknown'),
  ('list'),
  ('create'),
  ('update'),
  ('edit'),
  ('delete'),
  ('authen');

CREATE TABLE if not exists iam_role_user (
    create_time timestamp with time zone NOT NULL default current_timestamp,
    role_id wt_public_id NOT NULL REFERENCES iam_role(public_id) ON DELETE CASCADE ON UPDATE CASCADE,
    principal_id wt_public_id NOT NULL REFERENCES iam_user(public_id) ON DELETE CASCADE ON UPDATE CASCADE,
    primary key (role_id, principal_id)
  );

CREATE TABLE if not exists iam_role_group (
    create_time timestamp with time zone NOT NULL default current_timestamp,
    role_id wt_public_id NOT NULL REFERENCES iam_role(public_id) ON DELETE CASCADE ON UPDATE CASCADE,
    principal_id wt_public_id NOT NULL REFERENCES iam_group(public_id) ON DELETE CASCADE ON UPDATE CASCADE,
    primary key (role_id, principal_id)
  );

CREATE VIEW iam_assigned_role_vw AS
SELECT
  -- intentionally using * to specify the view which requires that the concrete role assignment tables match
  *, 'user' as type
FROM iam_role_user
UNION
select
  -- intentionally using * to specify the view which requires that the concrete role assignment tables match
  *, 'group' as type
from iam_role_group;



CREATE TABLE if not exists iam_role_grant (
    public_id wt_public_id not null primary key,
    create_time timestamp with time zone NOT NULL default current_timestamp,
    update_time timestamp with time zone NOT NULL default current_timestamp,
    description text,
    role_id wt_public_id NOT NULL REFERENCES iam_role(public_id) ON DELETE CASCADE ON UPDATE CASCADE,
    "grant" text NOT NULL
  );

  COMMIT;<|MERGE_RESOLUTION|>--- conflicted
+++ resolved
@@ -12,14 +12,8 @@
  
 CREATE TABLE if not exists iam_scope (
     public_id wt_public_id primary key,
-<<<<<<< HEAD
-    create_time timestamp with time zone default current_timestamp,
-    update_time timestamp with time zone default current_timestamp,
-    -- no unique constraint intentionally, since it's covered by constraints in iam_scope_organization and iam_scope_project 
-=======
     create_time wt_timestamp,
     update_time wt_timestamp,
->>>>>>> 477a4789
     name text,
     type text NOT NULL REFERENCES iam_scope_type_enm(string) CHECK(
       (
