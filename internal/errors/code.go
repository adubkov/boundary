package errors

// Code specifies a code for the error.
type Code uint32

// String will return the Code's Info.Message
func (c Code) String() string {
	return c.Info().Message
}

// Info will look up the Code's Info.  If the Info is not found, it will return
// Info for an Unknown Code.
func (c Code) Info() Info {
	if info, ok := errorCodeInfo[c]; ok {
		return info
	}
	return errorCodeInfo[Unknown]
}

const (
	Unknown Code = 0 // Unknown will be equal to a zero value for Codes

	// General function errors are reserved Codes 100-999
	InvalidParameter         Code = 100 // InvalidParameter represents an invalid parameter for an operation.
	InvalidAddress           Code = 101 // InvalidAddress represents an invalid host address for an operation
	InvalidPublicId          Code = 102 // InvalidPublicId represents an invalid public Id for an operation
	InvalidFieldMask         Code = 103 // InvalidFieldMask represents an invalid field mast for an operation
	EmptyFieldMask           Code = 104 // EmptyFieldMask represents an empty field mask for an operation
	KeyNotFound              Code = 105 // KeyNotFound represents that a key/version was not found in the KMS
	TicketAlreadyRedeemed    Code = 106 // TicketAlreadyRedeemed represents that the ticket version has already been redeemed
	TicketNotFound           Code = 107 // TicketNotFound represents that the ticket was not found
	Io                       Code = 108 // Io represents that an io error occurred in an underlying call (i.e binary.Write)
	InvalidTimeStamp         Code = 109 // InvalidTimeStamp represents an invalid time stamp for an operation
	SessionNotFound          Code = 110 // SessionNotFound represents that the session was not found
	InvalidSessionState      Code = 111 // InvalidSessionState represents that the session was in an invalid state
	TokenMismatch            Code = 112 // TokenMismatch represents that there was a token mismatch
	TooShort                 Code = 113 // TooShort represents an error that means the provided input is not meeting minimum length requirements
	AccountAlreadyAssociated Code = 114 // AccountAlreadyAssociated represents an attempt to associate an account failed since it was already associated.

	AuthAttemptExpired Code = 198 // AuthAttemptExpired represents an expired authentication attempt
	AuthMethodInactive Code = 199 // AuthMethodInactive represents an error that means the auth method is not active.

	// PasswordTooShort results from attempting to set a password which is to short.
	PasswordTooShort Code = 200

	// PasswordUnsupportedConfiguration results from attempting to perform an
	// operation that sets a password configuration to an unsupported type.
	PasswordUnsupportedConfiguration Code = 201

	// PasswordInvalidConfiguration results from attempting to perform an
	// operation that sets a valid password configuration with invalid settings.
	PasswordInvalidConfiguration Code = 202

	// PasswordsEqual is returned from ChangePassword when the old and
	// new passwords are equal.
	PasswordsEqual Code = 203

	Encrypt Code = 300 // Encrypt represents an error occurred during the underlying encryption process
	Decrypt Code = 301 // Decrypt represents an error occurred during the underlying decryption process
	Encode  Code = 302 // Encode represents an error occurred during the underlying encoding/marshaling process
	Decode  Code = 303 // Decode represents an error occurred during the underlying decoding/unmarshaling process
	GenKey  Code = 304 // GenKey represents an error occurred during the underlying key generation process
	GenCert Code = 305 // GenCert represents an error occurred during the underlying certificate generation process

	// General system errors are reserved Codes 400-599 and align with http client and server error codes
	Forbidden Code = 403 // Forbidden represents the operation is forbidden
	Internal  Code = 500 // InternalError represents the system encountered an unexpected condition.

	// DB errors are reserved Codes from 1000-1999
	CheckConstraint      Code = 1000 // CheckConstraint represents a check constraint error
	NotNull              Code = 1001 // NotNull represents a value must not be null error
	NotUnique            Code = 1002 // NotUnique represents a value must be unique error
	NotSpecificIntegrity Code = 1003 // NotSpecificIntegrity represents an integrity error that has no specific domain error code
	MissingTable         Code = 1004 // MissingTable represents an undefined table error
	RecordNotFound       Code = 1100 // RecordNotFound represents that a record/row was not found matching the criteria
	MultipleRecords      Code = 1101 // MultipleRecords represents that multiple records/rows were found matching the criteria
	ColumnNotFound       Code = 1102 // ColumnNotFound represent that a column was not found in the underlying db
	MaxRetries           Code = 1103 // MaxRetries represent that a db Tx hit max retires allowed
	Exception            Code = 1104 // Exception represent that an underlying db exception was raised
	VersionMismatch      Code = 1105 // VersionMismatch represents the update version and the db version for an entry do not match.

	// Migration setup errors are codes 2000-2999
	MigrationIntegrity Code = 2000 // MigrationIntegrity represents an error with the generated migration related code
	MigrationLock      Code = 2001 // MigrationLock represents an error related to locking of the DB

	// External system errors are reserved codes 3000-3999
	Unavailable Code = 3000 // Unavailable represents that an external system is unavailable

<<<<<<< HEAD
	// Vault specific errors
	VaultTokenNotOrphan    Code = 3010 // VaultTokenNotOrphan represents an error for a Vault token that is not an orphan token
	VaultTokenNotPeriodic  Code = 3011 // VaultTokenNotPeriodic represents an error for a Vault token that is not a periodic token
	VaultTokenNotRenewable Code = 3012 // VaultTokenNotRenewable represents an error for a Vault token that is not renewable
=======
	// OIDC authentication provided errors
	OidcProviderCallbackError Code = 4000 // OidcProviderCallbackError represents an error that is passed by the OIDC provider to the callback endpoint
>>>>>>> 26cb4a56
)<|MERGE_RESOLUTION|>--- conflicted
+++ resolved
@@ -86,13 +86,11 @@
 	// External system errors are reserved codes 3000-3999
 	Unavailable Code = 3000 // Unavailable represents that an external system is unavailable
 
-<<<<<<< HEAD
 	// Vault specific errors
 	VaultTokenNotOrphan    Code = 3010 // VaultTokenNotOrphan represents an error for a Vault token that is not an orphan token
 	VaultTokenNotPeriodic  Code = 3011 // VaultTokenNotPeriodic represents an error for a Vault token that is not a periodic token
 	VaultTokenNotRenewable Code = 3012 // VaultTokenNotRenewable represents an error for a Vault token that is not renewable
-=======
+
 	// OIDC authentication provided errors
 	OidcProviderCallbackError Code = 4000 // OidcProviderCallbackError represents an error that is passed by the OIDC provider to the callback endpoint
->>>>>>> 26cb4a56
 )