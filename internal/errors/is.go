package errors

import (
	"errors"

	"github.com/lib/pq"
)

// IsUniqueError returns a boolean indicating whether the error is known to
// report a unique constraint violation.
func IsUniqueError(err error) bool {
	if err == nil {
		return false
	}

	var domainErr *Err
	if errors.As(err, &domainErr) {
		if domainErr.Code == NotUnique {
			return true
		}
	}

	var pqError *pq.Error
	if errors.As(err, &pqError) {
		if pqError.Code == "23505" { // unique_violation
			return true
		}
	}

	return false
}

// IsCheckConstraintError returns a boolean indicating whether the error is
// known to report a check constraint violation.
func IsCheckConstraintError(err error) bool {
	if err == nil {
		return false
	}

	var domainErr *Err
	if errors.As(err, &domainErr) {
		if domainErr.Code == CheckConstraint {
			return true
		}
	}

	var pqError *pq.Error
	if errors.As(err, &pqError) {
		if pqError.Code == "23514" { // check_violation
			return true
		}
	}

	return false
}

// IsNotNullError returns a boolean indicating whether the error is known
// to report a not-null constraint violation.
func IsNotNullError(err error) bool {
	if err == nil {
		return false
	}

	var domainErr *Err
	if errors.As(err, &domainErr) {
		if domainErr.Code == NotNull {
			return true
		}
	}

	var pqError *pq.Error
	if errors.As(err, &pqError) {
		if pqError.Code == "23502" { // not_null_violation
			return true
		}
	}

	return false
}

// IsMissingTableError returns a boolean indicating whether the error is known
// to report a undefined/missing table violation.
func IsMissingTableError(err error) bool {
	var pqError *pq.Error
	if errors.As(err, &pqError) {
		if pqError.Code == "42P01" {
			return true
		}
	}
	return false
}

<<<<<<< HEAD
func IsNotInitializedError(err error) bool {
=======
// IsNotFoundError returns a boolean indicating whether the error is known to
// report a not found violation.
func IsNotFoundError(err error) bool {
>>>>>>> 8b39faef
	if err == nil {
		return false
	}

	var domainErr *Err
	if errors.As(err, &domainErr) {
<<<<<<< HEAD
		if domainErr.Code == DbNotInitialized {
			return true
		}
	}
	return false
}

func IsOutdatedSchemaError(err error) bool {
	if err == nil {
		return false
	}

	var domainErr *Err
	if errors.As(err, &domainErr) {
		if domainErr.Code == OutdatedSchema {
			return true
		}
	}
	return false
}

func IsInvalidSchemaError(err error) bool {
	if err == nil {
		return false
	}

	var domainErr *Err
	if errors.As(err, &domainErr) {
		if domainErr.Code == InvalidSchema {
			return true
		}
	}
=======
		if domainErr.Code == RecordNotFound {
			return true
		}
	}

>>>>>>> 8b39faef
	return false
}<|MERGE_RESOLUTION|>--- conflicted
+++ resolved
@@ -90,20 +90,30 @@
 	return false
 }
 
-<<<<<<< HEAD
-func IsNotInitializedError(err error) bool {
-=======
 // IsNotFoundError returns a boolean indicating whether the error is known to
 // report a not found violation.
 func IsNotFoundError(err error) bool {
->>>>>>> 8b39faef
 	if err == nil {
 		return false
 	}
 
 	var domainErr *Err
 	if errors.As(err, &domainErr) {
-<<<<<<< HEAD
+		if domainErr.Code == RecordNotFound {
+			return true
+		}
+	}
+
+	return false
+}
+
+func IsNotInitializedError(err error) bool {
+	if err == nil {
+		return false
+	}
+
+	var domainErr *Err
+	if errors.As(err, &domainErr) {
 		if domainErr.Code == DbNotInitialized {
 			return true
 		}
@@ -136,12 +146,5 @@
 			return true
 		}
 	}
-=======
-		if domainErr.Code == RecordNotFound {
-			return true
-		}
-	}
-
->>>>>>> 8b39faef
 	return false
 }