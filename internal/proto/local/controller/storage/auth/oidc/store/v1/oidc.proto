syntax = "proto3";

// Package store provides protobufs for storing types in the password package.
package controller.storage.auth.oidc.store.v1;
option go_package = "github.com/hashicorp/boundary/internal/auth/oidc/store;store";

import "controller/storage/timestamp/v1/timestamp.proto";
import "controller/custom_options/v1/options.proto";
import "google/protobuf/wrappers.proto";

// AuthMethod represents an OIDC auth method.
message AuthMethod {
  // @inject_tag: `gorm:"primary_key"`
  string public_id = 10;

  // The create_time is set by the database.
  // @inject_tag: `gorm:"default:current_timestamp"`
  timestamp.v1.Timestamp create_time = 20;

  // The update_time is set by the database.
  // @inject_tag: `gorm:"default:current_timestamp"`
  timestamp.v1.Timestamp update_time = 30;

  // name is optional. If set, it must be unique within scope_id.
  // @inject_tag: `gorm:"default:null"`
  string name = 40 [(custom_options.v1.mask_mapping) = { this: "Name" that: "name" }];

  // description is optional.
  // @inject_tag: `gorm:"default:null"`
  string description = 50 [(custom_options.v1.mask_mapping) = { this: "Description" that: "description" }];

  // The scope_id of the owning scope. Must be set.
  // @inject_tag: `gorm:"not_null"`
  string scope_id = 60;

  // @inject_tag: `gorm:"default:null"`
  uint32 version = 70;

  // state is the current state of the auth_oidc_method (inactive,
  // active-private, or active-public).
  // @inject_tag: `gorm:"column:state;not_null"`
  string operational_state = 80;

  // disable_discovered_config_validation is a flag that when set to true
  // indicates the AuthMethod config was not validated against the IdP's
  // discovery info document when it was updated or its operational_state was
  // changed.
  // @inject_tag: `gorm:"not_null"`
  bool disable_discovered_config_validation = 89;

  // discovery_url is the OIDC Discovery URL without any .well-known component
  // @inject_tag: `gorm:"not_null"`
<<<<<<< HEAD
  string discovery_url = 90 [(custom_options.v1.mask_mapping) = { this: "DiscoveryUrl" that: "attributes.discovery_url" }];
=======
  string discovery_url = 90 [(custom_options.v1.mask_mapping) = {this:"DiscoveryUrl" that:"attributes.issuer"}];
>>>>>>> 458446a7

  // client_id is the OIDC client identifier
  // @inject_tag: `gorm:"not_null"`
  string client_id = 100 [(custom_options.v1.mask_mapping) = { this: "ClientId" that: "attributes.client_id" }];

  // ct_client_secret is the encrypted OIDC client secret which is stored in the db.
  // @inject_tag: `gorm:"column:client_secret;not_null" wrapping:"ct,client_secret"`
  bytes ct_client_secret = 110;

  // client_secret is the unencrypted OIDC client secret which is not stored in the database.
  // @inject_tag: `gorm:"-" wrapping:"pt,client_secret"`
  string client_secret = 120 [(custom_options.v1.mask_mapping) = { this: "ClientSecret" that: "attributes.client_secret" }];

  // client_secret_hmac is a sha256-hmac of the unencrypted client_secret that
  // is returned from the API for read.  It is recalculated everytime the raw
  // client_secret is updated.
  // @inject_tag: `gorm:"not_null"`
  string client_secret_hmac = 130;

  // key_id is the key ID that was used for the encryption operation. It can be
  // used to identify a specific version of the key needed to decrypt the value,
  // which is useful for caching purposes.
  // @inject_tag: `gorm:"not_null"`
  string key_id = 140;

  // max_age is the allowed elapsed time in seconds since the last time the user
  // was actively authenticated by the OIDC provider. -1 indicates the user
  // should be re-authenticated immediately and would represent the zero value
  // for max age based on the oidc spec.
  // @inject_tag: `gorm:"default:null"`
  int32 max_age = 150 [(custom_options.v1.mask_mapping) = { this: "MaxAge" that: "attributes.max_age" }];

  // signing_algs are the signing algorithms allowed for an oidc auth method.
  // These are Value Objects that will be stored as SigningAlg messages, and are
  // operated on as a complete set.
  // @inject_tag: `gorm:"-"`
  repeated string signing_algs = 160 [(custom_options.v1.mask_mapping) = { this: "SigningAlgs" that: "attributes.signing_algorithms" }];

  // callback_urls are the callback URLs allowed for a specific oidc auth
  // method. These are Value Objects that will be stored as CallbackUrl messages,
  // and are operatated on as a complete set.
  // @inject_tag: `gorm:"-"`
  repeated string callback_urls = 170 [(custom_options.v1.mask_mapping) = { this: "CallbackUrls" that: "attributes.api_url_prefix" }];

  // aud_claims are the audience claims for a specific oidc auth method. These
  // are Value Objects that will be stored as AudClaim messages, and are
  // operatated on as a complete set.
  // @inject_tag: `gorm:"-"`
  repeated string aud_claims = 180 [(custom_options.v1.mask_mapping) = { this: "AudClaims" that: "attributes.allowed_audiences" }];

  // certificates are optional PEM encoded x509 certificates that can be
  // used as trust anchors when connecting to an OIDC provider. These are Value
  // Objects that will be stored as Certificate messages, and are operatated on
  // as a complete set.
  // @inject_tag: `gorm:"-"`
<<<<<<< HEAD
  repeated string certificates = 190 [(custom_options.v1.mask_mapping) = { this: "Certificates" that: "attributes.certificates" }];
=======
  repeated string certificates = 190 [(custom_options.v1.mask_mapping) = {this:"Certificates" that:"attributes.ca_certs"}];
>>>>>>> 458446a7
}

// Account represents an OIDC account
// the scope_id column is not included here as it is used only to ensure
// data integrity in the database between iam users and auth methods.
message Account {
  // @inject_tag: `gorm:"primary_key"`
  string public_id = 10;

  // The create_time is set by the database.
  // @inject_tag: `gorm:"default:current_timestamp"`
  timestamp.v1.Timestamp create_time = 20;

  // The update_time is set by the database.
  // @inject_tag: `gorm:"default:current_timestamp"`
  timestamp.v1.Timestamp update_time = 30;

  // name is optional. If set, it must be unique within scope_id.
  // @inject_tag: `gorm:"default:null"`
  string name = 40 [(custom_options.v1.mask_mapping) = { this: "Name" that: "name" }];

  // description is optional.
  // @inject_tag: `gorm:"default:null"`
  string description = 50 [(custom_options.v1.mask_mapping) = { this: "Description" that: "description" }];

  // @inject_tag: `gorm:"default:null"`
  uint32 version = 60;

  // auth_method_id is the fk to the account's auth method.
  // @inject_tag: `gorm:"not_null"`
  string auth_method_id = 70;

  // issuer_id is a case sensitive URL that maps to the OIDC iss claim
  // @inject_tag: `gorm:"not_null"`
  string issuer_id = 80;

  // subject_id is a case sensitive string that maps to the OIDC sub claim.
  // @inject_tag: `gorm:"not_null"`
  string subject_id = 90;

  // full_name is a string that maps to the OIDC name claim
  // @inject_tag: `gorm:"default:null"`
  string full_name = 100;

  // email is a string that maps to the OIDC email claim.
  // @inject_tag: `gorm:"default:null"`
  string email = 110;
}

// SigningAlg entries are the signing algorithms allowed for an oidc auth method.
message SigningAlg {
  // @inject_tag: `gorm:"primary_key"`
  string oidc_method_id = 10;

  // alg is an enum from the auth_oidc_signing_alg_enm table
  // @inject_tag: `gorm:"primary_key;column:signing_alg_name"`
  string alg = 20;

  // The create_time is set by the database.
  // @inject_tag: `gorm:"default:current_timestamp"`
  timestamp.v1.Timestamp create_time = 30;
}

// CallbackUrl entries are the callback URLs allowed for a specific oidc auth method.
message CallbackUrl {
  // @inject_tag: `gorm:"primary_key"`
  string oidc_method_id = 10;

  // url is an allowed callback URL configured within the OIDC provider
  // @inject_tag: `gorm:"column:callback_url;primary_key"`
  string url = 20;

  // The create_time is set by the database.
  // @inject_tag: `gorm:"default:current_timestamp"`
  timestamp.v1.Timestamp create_time = 30;
}

// AudClaim entries are the audience claims for a specific oidc auth method.
message AudClaim {
  // @inject_tag: `gorm:"primary_key"`
  string oidc_method_id = 10;

  // aud is an allowed audience claim for id_tokens
  // @inject_tag: `gorm:"primary_key;column:aud_claim""`
  string aud = 20;

  // The create_time is set by the database.
  // @inject_tag: `gorm:"default:current_timestamp"`
  timestamp.v1.Timestamp create_time = 30;
}

// Certificate entries are optional PEM encoded x509 certificates that can be
// used as trust anchors when connecting to an OIDC provider.
message Certificate {
  // @inject_tag: `gorm:"primary_key"`
  string oidc_method_id = 10;

  // certificate is a PEM encoded x509
  // @inject_tag: `gorm:"column:certificate;primary_key"`
  string cert = 20;

  // The create_time is set by the database.
  // @inject_tag: `gorm:"default:current_timestamp"`
  timestamp.v1.Timestamp create_time = 30;
}<|MERGE_RESOLUTION|>--- conflicted
+++ resolved
@@ -50,11 +50,7 @@
 
   // discovery_url is the OIDC Discovery URL without any .well-known component
   // @inject_tag: `gorm:"not_null"`
-<<<<<<< HEAD
-  string discovery_url = 90 [(custom_options.v1.mask_mapping) = { this: "DiscoveryUrl" that: "attributes.discovery_url" }];
-=======
-  string discovery_url = 90 [(custom_options.v1.mask_mapping) = {this:"DiscoveryUrl" that:"attributes.issuer"}];
->>>>>>> 458446a7
+  string discovery_url = 90 [(custom_options.v1.mask_mapping) = { this: "DiscoveryUrl" that: "attributes.issuer" }];
 
   // client_id is the OIDC client identifier
   // @inject_tag: `gorm:"not_null"`
@@ -110,11 +106,7 @@
   // Objects that will be stored as Certificate messages, and are operatated on
   // as a complete set.
   // @inject_tag: `gorm:"-"`
-<<<<<<< HEAD
-  repeated string certificates = 190 [(custom_options.v1.mask_mapping) = { this: "Certificates" that: "attributes.certificates" }];
-=======
-  repeated string certificates = 190 [(custom_options.v1.mask_mapping) = {this:"Certificates" that:"attributes.ca_certs"}];
->>>>>>> 458446a7
+  repeated string certificates = 190 [(custom_options.v1.mask_mapping) = { this: "Certificates" that: "attributes.ca_certs" }];
 }
 
 // Account represents an OIDC account
